--- conflicted
+++ resolved
@@ -1,10 +1,6 @@
 {
 	"name": "drizzle-orm-pg",
-<<<<<<< HEAD
-	"version": "0.12.0-beta.36",
-=======
 	"version": "0.12.0-beta.37",
->>>>>>> 5dbe1582
 	"description": "Drizzle ORM package for PostgreSQL database",
 	"main": "index.js",
 	"types": "index.d.ts",
