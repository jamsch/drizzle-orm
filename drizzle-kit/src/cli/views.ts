import chalk from 'chalk';
import { Prompt, render, SelectState, TaskView } from 'hanji';
import type { CommonSchema } from '../schemaValidator';
import { objectValues } from '../utils';
import type { Named, NamedWithSchema } from './commands/migrate';

export const warning = (msg: string) => {
	render(`[${chalk.yellow('Warning')}] ${msg}`);
};
export const err = (msg: string) => {
	render(`${chalk.bold.red('Error')} ${msg}`);
};

export const info = (msg: string, greyMsg: string = ''): string => {
	return `${chalk.blue.bold('Info:')} ${msg} ${greyMsg ? chalk.grey(greyMsg) : ''}`.trim();
};
export const grey = (msg: string): string => {
	return chalk.grey(msg);
};

export const error = (error: string, greyMsg: string = ''): string => {
	return `${chalk.bgRed.bold(' Error ')} ${error} ${greyMsg ? chalk.grey(greyMsg) : ''}`.trim();
};

export const schema = (schema: CommonSchema): string => {
	type TableEntry = (typeof schema)['tables'][keyof (typeof schema)['tables']];
	const tables = Object.values(schema.tables) as unknown as TableEntry[];

	let msg = chalk.bold(`${tables.length} tables\n`);

	msg += tables
		.map((t) => {
			const columnsCount = Object.values(t.columns).length;
			const indexesCount = Object.values(t.indexes).length;
			const foreignKeys = Object.values(t.foreignKeys).length;
			return `${chalk.bold.blue(t.name)} ${
				chalk.gray(
					`${columnsCount} columns ${indexesCount} indexes ${foreignKeys} fks`,
				)
			}`;
		})
		.join('\n');

	msg += '\n';

	const enums = objectValues(
		'enums' in schema
			? 'values' in schema['enums']
				? schema['enums']
				: {}
			: {},
	);

	if (enums.length > 0) {
		msg += '\n';
		msg += chalk.bold(`${enums.length} enums\n`);

		msg += enums
			.map((it) => {
				return `${chalk.bold.blue(it.name)} ${
					chalk.gray(
						`[${Object.values(it.values).join(', ')}]`,
					)
				}`;
			})
			.join('\n');
		msg += '\n';
	}
	return msg;
};

export interface RenamePropmtItem<T> {
	from: T;
	to: T;
}

export const isRenamePromptItem = <T extends Named>(
	item: RenamePropmtItem<T> | T,
): item is RenamePropmtItem<T> => {
	return 'from' in item && 'to' in item;
};

export class ResolveColumnSelect<T extends Named> extends Prompt<
	RenamePropmtItem<T> | T
> {
	private readonly data: SelectState<RenamePropmtItem<T> | T>;

	constructor(
		private readonly tableName: string,
		private readonly base: Named,
		data: (RenamePropmtItem<T> | T)[],
	) {
		super();
		this.on('attach', (terminal) => terminal.toggleCursor('hide'));
		this.data = new SelectState(data);
		this.data.bind(this);
	}

	render(status: 'idle' | 'submitted' | 'aborted'): string {
		if (status === 'submitted' || status === 'aborted') {
			return '\n';
		}

		let text = `\nIs ${
			chalk.bold.blue(
				this.base.name,
			)
		} column in ${
			chalk.bold.blue(
				this.tableName,
			)
		} table created or renamed from another column?\n`;

		const isSelectedRenamed = isRenamePromptItem(
			this.data.items[this.data.selectedIdx],
		);

		const selectedPrefix = isSelectedRenamed
			? chalk.yellow('❯ ')
			: chalk.green('❯ ');

		const labelLength: number = this.data.items
			.filter((it) => isRenamePromptItem(it))
			.map((it: RenamePropmtItem<T>) => {
				return this.base.name.length + 3 + it['from'].name.length;
			})
			.reduce((a, b) => {
				if (a > b) {
					return a;
				}
				return b;
			}, 0);

		this.data.items.forEach((it, idx) => {
			const isSelected = idx === this.data.selectedIdx;
			const isRenamed = isRenamePromptItem(it);
			const title = isRenamed
				? `${it.from.name} › ${it.to.name}`.padEnd(labelLength, ' ')
				: it.name.padEnd(labelLength, ' ');
			const label = isRenamed
				? `${chalk.yellow('~')} ${title} ${chalk.gray('rename column')}`
				: `${chalk.green('+')} ${title} ${chalk.gray('create column')}`;

			text += isSelected ? `${selectedPrefix}${label}` : `  ${label}`;
			text += idx != this.data.items.length - 1 ? '\n' : '';
		});
		return text;
	}

	result(): RenamePropmtItem<T> | T {
		return this.data.items[this.data.selectedIdx]!;
	}
}

export const tableKey = (it: NamedWithSchema) => {
	return it.schema === 'public' || !it.schema
		? it.name
		: `${it.schema}.${it.name}`;
};

export class ResolveSelect<T extends NamedWithSchema> extends Prompt<
	RenamePropmtItem<T> | T
> {
	private readonly state: SelectState<RenamePropmtItem<T> | T>;

	constructor(
		private readonly base: T,
		data: (RenamePropmtItem<T> | T)[],
		private readonly entityType: 'table' | 'enum' | 'sequence' | 'view',
	) {
		super();
		this.on('attach', (terminal) => terminal.toggleCursor('hide'));
		this.state = new SelectState(data);
		this.state.bind(this);
		this.base = base;
	}

	render(status: 'idle' | 'submitted' | 'aborted'): string {
		if (status === 'submitted' || status === 'aborted') {
			return '';
		}
		const key = tableKey(this.base);

		let text = `\nIs ${chalk.bold.blue(key)} ${this.entityType} created or renamed from another ${this.entityType}?\n`;

		const isSelectedRenamed = isRenamePromptItem(
			this.state.items[this.state.selectedIdx],
		);

		const selectedPrefix = isSelectedRenamed
			? chalk.yellow('❯ ')
			: chalk.green('❯ ');

		const labelLength: number = this.state.items
			.filter((it) => isRenamePromptItem(it))
			.map((_) => {
				const it = _ as RenamePropmtItem<T>;
				const keyFrom = tableKey(it.from);
				return key.length + 3 + keyFrom.length;
			})
			.reduce((a, b) => {
				if (a > b) {
					return a;
				}
				return b;
			}, 0);

		const entityType = this.entityType;
		this.state.items.forEach((it, idx) => {
			const isSelected = idx === this.state.selectedIdx;
			const isRenamed = isRenamePromptItem(it);

			const title = isRenamed
				? `${tableKey(it.from)} › ${tableKey(it.to)}`.padEnd(labelLength, ' ')
				: tableKey(it).padEnd(labelLength, ' ');

			const label = isRenamed
				? `${chalk.yellow('~')} ${title} ${chalk.gray(`rename ${entityType}`)}`
				: `${chalk.green('+')} ${title} ${chalk.gray(`create ${entityType}`)}`;

			text += isSelected ? `${selectedPrefix}${label}` : `  ${label}`;
			text += idx != this.state.items.length - 1 ? '\n' : '';
		});
		return text;
	}

	result(): RenamePropmtItem<T> | T {
		return this.state.items[this.state.selectedIdx]!;
	}
}

export class ResolveSchemasSelect<T extends Named> extends Prompt<
	RenamePropmtItem<T> | T
> {
	private readonly state: SelectState<RenamePropmtItem<T> | T>;

	constructor(private readonly base: Named, data: (RenamePropmtItem<T> | T)[]) {
		super();
		this.on('attach', (terminal) => terminal.toggleCursor('hide'));
		this.state = new SelectState(data);
		this.state.bind(this);
		this.base = base;
	}

	render(status: 'idle' | 'submitted' | 'aborted'): string {
		if (status === 'submitted' || status === 'aborted') {
			return '';
		}

		let text = `\nIs ${
			chalk.bold.blue(
				this.base.name,
			)
		} schema created or renamed from another schema?\n`;
		const isSelectedRenamed = isRenamePromptItem(
			this.state.items[this.state.selectedIdx],
		);
		const selectedPrefix = isSelectedRenamed
			? chalk.yellow('❯ ')
			: chalk.green('❯ ');

		const labelLength: number = this.state.items
			.filter((it) => isRenamePromptItem(it))
			.map((it: RenamePropmtItem<T>) => {
				return this.base.name.length + 3 + it['from'].name.length;
			})
			.reduce((a, b) => {
				if (a > b) {
					return a;
				}
				return b;
			}, 0);

		this.state.items.forEach((it, idx) => {
			const isSelected = idx === this.state.selectedIdx;
			const isRenamed = isRenamePromptItem(it);
			const title = isRenamed
				? `${it.from.name} › ${it.to.name}`.padEnd(labelLength, ' ')
				: it.name.padEnd(labelLength, ' ');
			const label = isRenamed
				? `${chalk.yellow('~')} ${title} ${chalk.gray('rename schema')}`
				: `${chalk.green('+')} ${title} ${chalk.gray('create schema')}`;

			text += isSelected ? `${selectedPrefix}${label}` : `  ${label}`;
			text += idx != this.state.items.length - 1 ? '\n' : '';
		});
		return text;
	}

	result(): RenamePropmtItem<T> | T {
		return this.state.items[this.state.selectedIdx]!;
	}
}

class Spinner {
	private offset: number = 0;
	private readonly iterator: () => void;

	constructor(private readonly frames: string[]) {
		this.iterator = () => {
			this.offset += 1;
			this.offset %= frames.length - 1;
		};
	}

	public tick = () => {
		this.iterator();
	};

	public value = () => {
		return this.frames[this.offset];
	};
}

const frames = function(values: string[]): () => string {
	let index = 0;
	const iterator = () => {
		const frame = values[index];
		index += 1;
		index %= values.length;
		return frame!;
	};
	return iterator;
};

type ValueOf<T> = T[keyof T];
export type IntrospectStatus = 'fetching' | 'done';
export type IntrospectStage =
	| 'tables'
	| 'columns'
	| 'enums'
	| 'indexes'
<<<<<<< HEAD
	| 'checks'
	| 'fks';
=======
	| 'fks'
	| 'views';
>>>>>>> 8c3e1b5f
type IntrospectState = {
	[key in IntrospectStage]: {
		count: number;
		name: string;
		status: IntrospectStatus;
	};
};

export class IntrospectProgress extends TaskView {
	private readonly spinner: Spinner = new Spinner('⣷⣯⣟⡿⢿⣻⣽⣾'.split(''));
	private timeout: NodeJS.Timeout | undefined;

	private state: IntrospectState = {
		tables: {
			count: 0,
			name: 'tables',
			status: 'fetching',
		},
		columns: {
			count: 0,
			name: 'columns',
			status: 'fetching',
		},
		enums: {
			count: 0,
			name: 'enums',
			status: 'fetching',
		},
		indexes: {
			count: 0,
			name: 'indexes',
			status: 'fetching',
		},
		fks: {
			count: 0,
			name: 'foreign keys',
			status: 'fetching',
		},
<<<<<<< HEAD
		checks: {
			count: 0,
			name: 'check constraints',
=======
		views: {
			count: 0,
			name: 'views',
>>>>>>> 8c3e1b5f
			status: 'fetching',
		},
	};

	constructor(private readonly hasEnums: boolean = false) {
		super();
		this.timeout = setInterval(() => {
			this.spinner.tick();
			this.requestLayout();
		}, 128);

		this.on('detach', () => clearInterval(this.timeout));
	}

	public update(
		stage: IntrospectStage,
		count: number,
		status: IntrospectStatus,
	) {
		this.state[stage].count = count;
		this.state[stage].status = status;
		this.requestLayout();
	}

	private formatCount = (count: number) => {
		const width: number = Math.max.apply(
			null,
			Object.values(this.state).map((it) => it.count.toFixed(0).length),
		);

		return count.toFixed(0).padEnd(width, ' ');
	};

	private statusText = (spinner: string, stage: ValueOf<IntrospectState>) => {
		const { name, count } = stage;
		const isDone = stage.status === 'done';

		const prefix = isDone ? `[${chalk.green('✓')}]` : `[${spinner}]`;

		const formattedCount = this.formatCount(count);
		const suffix = isDone
			? `${formattedCount} ${name} fetched`
			: `${formattedCount} ${name} fetching`;

		return `${prefix} ${suffix}\n`;
	};

	render(): string {
		let info = '';
		const spin = this.spinner.value();
		info += this.statusText(spin, this.state.tables);
		info += this.statusText(spin, this.state.columns);
		info += this.hasEnums ? this.statusText(spin, this.state.enums) : '';
		info += this.statusText(spin, this.state.indexes);
		info += this.statusText(spin, this.state.fks);
<<<<<<< HEAD
		info += this.statusText(spin, this.state.checks);
=======
		info += this.statusText(spin, this.state.views);

>>>>>>> 8c3e1b5f
		return info;
	}
}

export class MigrateProgress extends TaskView {
	private readonly spinner: Spinner = new Spinner('⣷⣯⣟⡿⢿⣻⣽⣾'.split(''));
	private timeout: NodeJS.Timeout | undefined;

	constructor() {
		super();
		this.timeout = setInterval(() => {
			this.spinner.tick();
			this.requestLayout();
		}, 128);

		this.on('detach', () => clearInterval(this.timeout));
	}

	render(status: 'pending' | 'done'): string {
		if (status === 'pending') {
			const spin = this.spinner.value();
			return `[${spin}] applying migrations...`;
		}
		return `[${chalk.green('✓')}] migrations applied successfully!`;
	}
}

export class ProgressView extends TaskView {
	private readonly spinner: Spinner = new Spinner('⣷⣯⣟⡿⢿⣻⣽⣾'.split(''));
	private timeout: NodeJS.Timeout | undefined;

	constructor(
		private readonly progressText: string,
		private readonly successText: string,
	) {
		super();
		this.timeout = setInterval(() => {
			this.spinner.tick();
			this.requestLayout();
		}, 128);

		this.on('detach', () => clearInterval(this.timeout));
	}

	render(status: 'pending' | 'done'): string {
		if (status === 'pending') {
			const spin = this.spinner.value();
			return `[${spin}] ${this.progressText}\n`;
		}
		return `[${chalk.green('✓')}] ${this.successText}\n`;
	}
}

export class DropMigrationView<T extends { tag: string }> extends Prompt<T> {
	private readonly data: SelectState<T>;

	constructor(data: T[]) {
		super();
		this.on('attach', (terminal) => terminal.toggleCursor('hide'));
		this.data = new SelectState(data);
		this.data.selectedIdx = data.length - 1;
		this.data.bind(this);
	}

	render(status: 'idle' | 'submitted' | 'aborted'): string {
		if (status === 'submitted' || status === 'aborted') {
			return '\n';
		}

		let text = chalk.bold('Please select migration to drop:\n');
		const selectedPrefix = chalk.yellow('❯ ');

		const data = trimmedRange(this.data.items, this.data.selectedIdx, 9);
		const labelLength: number = data.trimmed
			.map((it) => it.tag.length)
			.reduce((a, b) => {
				if (a > b) {
					return a;
				}
				return b;
			}, 0);

		text += data.startTrimmed ? '  ...\n' : '';

		data.trimmed.forEach((it, idx) => {
			const isSelected = idx === this.data.selectedIdx - data.offset;
			let title = it.tag.padEnd(labelLength, ' ');
			title = isSelected ? chalk.yellow(title) : title;

			text += isSelected ? `${selectedPrefix}${title}` : `  ${title}`;
			text += idx != this.data.items.length - 1 ? '\n' : '';
		});

		text += data.endTrimmed ? '  ...\n' : '';
		return text;
	}

	result(): T {
		return this.data.items[this.data.selectedIdx]!;
	}
}

export const trimmedRange = <T>(
	arr: T[],
	index: number,
	limitLines: number,
): {
	trimmed: T[];
	offset: number;
	startTrimmed: boolean;
	endTrimmed: boolean;
} => {
	const limit = limitLines - 2;
	const sideLimit = Math.round(limit / 2);

	const endTrimmed = arr.length - sideLimit > index;
	const startTrimmed = index > sideLimit - 1;

	const paddingStart = Math.max(index + sideLimit - arr.length, 0);
	const paddingEnd = Math.min(index - sideLimit + 1, 0);

	const d1 = endTrimmed ? 1 : 0;
	const d2 = startTrimmed ? 0 : 1;

	const start = Math.max(0, index - sideLimit + d1 - paddingStart);
	const end = Math.min(arr.length, index + sideLimit + d2 - paddingEnd);

	return {
		trimmed: arr.slice(start, end),
		offset: start,
		startTrimmed,
		endTrimmed,
	};
};<|MERGE_RESOLUTION|>--- conflicted
+++ resolved
@@ -330,13 +330,9 @@
 	| 'columns'
 	| 'enums'
 	| 'indexes'
-<<<<<<< HEAD
 	| 'checks'
-	| 'fks';
-=======
 	| 'fks'
 	| 'views';
->>>>>>> 8c3e1b5f
 type IntrospectState = {
 	[key in IntrospectStage]: {
 		count: number;
@@ -375,15 +371,14 @@
 			name: 'foreign keys',
 			status: 'fetching',
 		},
-<<<<<<< HEAD
 		checks: {
 			count: 0,
 			name: 'check constraints',
-=======
+			status: 'fetching',
+		},
 		views: {
 			count: 0,
 			name: 'views',
->>>>>>> 8c3e1b5f
 			status: 'fetching',
 		},
 	};
@@ -439,12 +434,9 @@
 		info += this.hasEnums ? this.statusText(spin, this.state.enums) : '';
 		info += this.statusText(spin, this.state.indexes);
 		info += this.statusText(spin, this.state.fks);
-<<<<<<< HEAD
 		info += this.statusText(spin, this.state.checks);
-=======
 		info += this.statusText(spin, this.state.views);
 
->>>>>>> 8c3e1b5f
 		return info;
 	}
 }
