import chalk from 'chalk';
import { getTableName, is, SQL } from 'drizzle-orm';
import { toCamelCase, toSnakeCase } from 'drizzle-orm/casing';
import {
	// AnySQLiteColumnBuilder,
	AnySQLiteTable,
	getTableConfig,
	getViewConfig,
	SQLiteBaseInteger,
	SQLiteColumn,
	SQLiteSyncDialect,
	SQLiteView,
	uniqueKeyName,
} from 'drizzle-orm/sqlite-core';
import { CasingType } from 'src/cli/validations/common';
import { withStyle } from '../cli/validations/outputs';
import type { IntrospectStage, IntrospectStatus } from '../cli/views';
import type {
	CheckConstraint,
	Column,
	ForeignKey,
	Index,
	PrimaryKey,
	SQLiteKitInternals,
	SQLiteSchemaInternal,
	Table,
	UniqueConstraint,
	View,
} from '../serializer/sqliteSchema';
import { getColumnCasing, type SQLiteDB } from '../utils';
import { sqlToStr } from '.';

export const generateSqliteSnapshot = (
	tables: AnySQLiteTable[],
	views: SQLiteView[],
	casing: CasingType | undefined,
): SQLiteSchemaInternal => {
	const dialect = new SQLiteSyncDialect({ casing });
	const result: Record<string, Table> = {};
	const resultViews: Record<string, View> = {};

	const internal: SQLiteKitInternals = { indexes: {} };
	for (const table of tables) {
		// const tableName = getTableName(table);
		const columnsObject: Record<string, Column> = {};
		const indexesObject: Record<string, Index> = {};
		const foreignKeysObject: Record<string, ForeignKey> = {};
		const primaryKeysObject: Record<string, PrimaryKey> = {};
		const uniqueConstraintObject: Record<string, UniqueConstraint> = {};
		const checkConstraintObject: Record<string, CheckConstraint> = {};

		const checksInTable: Record<string, string[]> = {};

		const {
			name: tableName,
			columns,
			indexes,
			checks,
			foreignKeys: tableForeignKeys,
			primaryKeys,
			uniqueConstraints,
		} = getTableConfig(table);

		columns.forEach((column) => {
			const name = getColumnCasing(column, casing);
			const notNull: boolean = column.notNull;
			const primaryKey: boolean = column.primary;
			const generated = column.generated;

			const columnToSet: Column = {
				name,
				type: column.getSQLType(),
				primaryKey,
				notNull,
				autoincrement: is(column, SQLiteBaseInteger)
					? column.autoIncrement
					: false,
				generated: generated
					? {
						as: is(generated.as, SQL)
							? `(${dialect.sqlToQuery(generated.as as SQL, 'indexes').sql})`
							: typeof generated.as === 'function'
							? `(${dialect.sqlToQuery(generated.as() as SQL, 'indexes').sql})`
							: `(${generated.as as any})`,
						type: generated.mode ?? 'virtual',
					}
					: undefined,
			};

			if (column.default !== undefined) {
				if (is(column.default, SQL)) {
					columnToSet.default = sqlToStr(column.default, casing);
				} else {
					columnToSet.default = typeof column.default === 'string'
						? `'${column.default}'`
						: typeof column.default === 'object'
								|| Array.isArray(column.default)
						? `'${JSON.stringify(column.default)}'`
						: column.default;
				}
			}
			columnsObject[name] = columnToSet;

			if (column.isUnique) {
				const existingUnique = indexesObject[column.uniqueName!];
				if (typeof existingUnique !== 'undefined') {
					console.log(
						`\n${
							withStyle.errorWarning(`We\'ve found duplicated unique constraint names in ${
								chalk.underline.blue(
									tableName,
								)
							} table. 
          The unique constraint ${
								chalk.underline.blue(
									column.uniqueName,
								)
							} on the ${
								chalk.underline.blue(
									name,
								)
							} column is confilcting with a unique constraint name already defined for ${
								chalk.underline.blue(
									existingUnique.columns.join(','),
								)
							} columns\n`)
						}`,
					);
					process.exit(1);
				}
				indexesObject[column.uniqueName!] = {
					name: column.uniqueName!,
					columns: [columnToSet.name],
					isUnique: true,
				};
			}
		});

		const foreignKeys: ForeignKey[] = tableForeignKeys.map((fk) => {
			const tableFrom = tableName;
			const onDelete = fk.onDelete ?? 'no action';
			const onUpdate = fk.onUpdate ?? 'no action';
			const reference = fk.reference();

			const referenceFT = reference.foreignTable;

			// eslint-disable-next-line @typescript-eslint/no-unsafe-argument
			const tableTo = getTableName(referenceFT);

			const originalColumnsFrom = reference.columns.map((it) => it.name);
			const columnsFrom = reference.columns.map((it) => getColumnCasing(it, casing));
			const originalColumnsTo = reference.foreignColumns.map((it) => it.name);
			const columnsTo = reference.foreignColumns.map((it) => getColumnCasing(it, casing));

			let name = fk.getName();
			if (casing !== undefined) {
				for (let i = 0; i < originalColumnsFrom.length; i++) {
					name = name.replace(originalColumnsFrom[i], columnsFrom[i]);
				}
				for (let i = 0; i < originalColumnsTo.length; i++) {
					name = name.replace(originalColumnsTo[i], columnsTo[i]);
				}
			}

			return {
				name,
				tableFrom,
				tableTo,
				columnsFrom,
				columnsTo,
				onDelete,
				onUpdate,
			} as ForeignKey;
		});

		foreignKeys.forEach((it) => {
			foreignKeysObject[it.name] = it;
		});

		indexes.forEach((value) => {
			const columns = value.config.columns;
			const name = value.config.name;

			let indexColumns = columns.map((it) => {
				if (is(it, SQL)) {
					const sql = dialect.sqlToQuery(it, 'indexes').sql;
					if (typeof internal!.indexes![name] === 'undefined') {
						internal!.indexes![name] = {
							columns: {
								[sql]: {
									isExpression: true,
								},
							},
						};
					} else {
						if (typeof internal!.indexes![name]?.columns[sql] === 'undefined') {
							internal!.indexes![name]!.columns[sql] = {
								isExpression: true,
							};
						} else {
							internal!.indexes![name]!.columns[sql]!.isExpression = true;
						}
					}
					return sql;
				} else {
					return getColumnCasing(it, casing);
				}
			});

			let where: string | undefined = undefined;
			if (value.config.where !== undefined) {
				if (is(value.config.where, SQL)) {
					where = dialect.sqlToQuery(value.config.where).sql;
				}
			}

			indexesObject[name] = {
				name,
				columns: indexColumns,
				isUnique: value.config.unique ?? false,
				where,
			};
		});

		uniqueConstraints?.map((unq) => {
			const columnNames = unq.columns.map((c) => getColumnCasing(c, casing));

			const name = unq.name ?? uniqueKeyName(table, columnNames);

			const existingUnique = indexesObject[name];
			if (typeof existingUnique !== 'undefined') {
				console.log(
					`\n${
						withStyle.errorWarning(
							`We\'ve found duplicated unique constraint names in ${
								chalk.underline.blue(
									tableName,
								)
							} table. \nThe unique constraint ${
								chalk.underline.blue(
									name,
								)
							} on the ${
								chalk.underline.blue(
									columnNames.join(','),
								)
							} columns is confilcting with a unique constraint name already defined for ${
								chalk.underline.blue(
									existingUnique.columns.join(','),
								)
							} columns\n`,
						)
					}`,
				);
				process.exit(1);
			}

			indexesObject[name] = {
				name: unq.name!,
				columns: columnNames,
				isUnique: true,
			};
		});

		primaryKeys.forEach((it) => {
			if (it.columns.length > 1) {
				const originalColumnNames = it.columns.map((c) => c.name);
				const columnNames = it.columns.map((c) => getColumnCasing(c, casing));

				let name = it.getName();
				if (casing !== undefined) {
					for (let i = 0; i < originalColumnNames.length; i++) {
						name = name.replace(originalColumnNames[i], columnNames[i]);
					}
				}

				primaryKeysObject[name] = {
					columns: columnNames,
					name,
				};
			} else {
				columnsObject[getColumnCasing(it.columns[0], casing)].primaryKey = true;
			}
		});

		checks.forEach((check) => {
			const checkName = check.name;
			if (typeof checksInTable[tableName] !== 'undefined') {
				if (checksInTable[tableName].includes(check.name)) {
					console.log(
						`\n${
							withStyle.errorWarning(
								`We\'ve found duplicated check constraint name in ${
									chalk.underline.blue(
										tableName,
									)
								}. Please rename your check constraint in the ${
									chalk.underline.blue(
										tableName,
									)
								} table`,
							)
						}`,
					);
					process.exit(1);
				}
				checksInTable[tableName].push(checkName);
			} else {
				checksInTable[tableName] = [check.name];
			}

			checkConstraintObject[checkName] = {
				name: checkName,
				value: dialect.sqlToQuery(check.value).sql,
			};
		});

		result[tableName] = {
			name: tableName,
			columns: columnsObject,
			indexes: indexesObject,
			foreignKeys: foreignKeysObject,
			compositePrimaryKeys: primaryKeysObject,
			uniqueConstraints: uniqueConstraintObject,
			checkConstraints: checkConstraintObject,
		};
	}

	for (const view of views) {
		const { name, isExisting, selectedFields, query, schema } = getViewConfig(view);

		const columnsObject: Record<string, Column> = {};

		const existingView = resultViews[name];
		if (typeof existingView !== 'undefined') {
			console.log(
				`\n${
					withStyle.errorWarning(
						`We\'ve found duplicated view name across ${
							chalk.underline.blue(
								schema ?? 'public',
							)
						} schema. Please rename your view`,
					)
				}`,
			);
			process.exit(1);
		}

		for (const key in selectedFields) {
			if (is(selectedFields[key], SQLiteColumn)) {
				const column = selectedFields[key];
				const notNull: boolean = column.notNull;
				const primaryKey: boolean = column.primary;
				const generated = column.generated;

				const columnToSet: Column = {
					name: column.name,
					type: column.getSQLType(),
					primaryKey,
					notNull,
					autoincrement: is(column, SQLiteBaseInteger)
						? column.autoIncrement
						: false,
					generated: generated
						? {
							as: is(generated.as, SQL)
								? `(${dialect.sqlToQuery(generated.as as SQL, 'indexes').sql})`
								: typeof generated.as === 'function'
								? `(${dialect.sqlToQuery(generated.as() as SQL, 'indexes').sql})`
								: `(${generated.as as any})`,
							type: generated.mode ?? 'virtual',
						}
						: undefined,
				};

				if (column.default !== undefined) {
					if (is(column.default, SQL)) {
						columnToSet.default = sqlToStr(column.default, casing);
					} else {
						columnToSet.default = typeof column.default === 'string'
							? `'${column.default}'`
							: typeof column.default === 'object'
									|| Array.isArray(column.default)
							? `'${JSON.stringify(column.default)}'`
							: column.default;
					}
				}
				columnsObject[column.name] = columnToSet;
			}
		}

		resultViews[name] = {
			columns: columnsObject,
			name,
			isExisting,
			definition: isExisting ? undefined : dialect.sqlToQuery(query!).sql,
		};
	}

	return {
		version: '6',
		dialect: 'sqlite',
		tables: result,
		views: resultViews,
		enums: {},
		_meta: {
			tables: {},
			columns: {},
		},
		internal,
	};
};

function mapSqlToSqliteType(sqlType: string): string {
	const lowered = sqlType.toLowerCase();
	if (
		[
			'int',
			'integer',
			'integer auto_increment',
			'tinyint',
			'smallint',
			'mediumint',
			'bigint',
			'unsigned big int',
			'int2',
			'int8',
		].some((it) => lowered.startsWith(it))
	) {
		return 'integer';
	} else if (
		[
			'character',
			'varchar',
			'varying character',
			'national varying character',
			'nchar',
			'native character',
			'nvarchar',
			'text',
			'clob',
		].some((it) => lowered.startsWith(it))
	) {
		const match = lowered.match(/\d+/);

		if (match) {
			return `text(${match[0]})`;
		}

		return 'text';
	} else if (lowered.startsWith('blob')) {
		return 'blob';
	} else if (
		['real', 'double', 'double precision', 'float'].some((it) => lowered.startsWith(it))
	) {
		return 'real';
	} else {
		return 'numeric';
	}
}

interface ColumnInfo {
	columnName: string;
	expression: string;
	type: 'stored' | 'virtual';
}

function extractGeneratedColumns(input: string): Record<string, ColumnInfo> {
	const columns: Record<string, ColumnInfo> = {};
	const lines = input.split(/,\s*(?![^()]*\))/); // Split by commas outside parentheses

	for (const line of lines) {
		if (line.includes('GENERATED ALWAYS AS')) {
			const parts = line.trim().split(/\s+/);
			const columnName = parts[0].replace(/[`'"]/g, ''); // Remove quotes around the column name
			const expression = line
				.substring(line.indexOf('('), line.indexOf(')') + 1)
				.trim();

			// Extract type ensuring to remove any trailing characters like ')'
			const typeIndex = parts.findIndex((part) => part.match(/(stored|virtual)/i));
			let type: ColumnInfo['type'] = 'virtual';
			if (typeIndex !== -1) {
				type = parts[typeIndex]
					.replace(/[^a-z]/gi, '')
					.toLowerCase() as ColumnInfo['type'];
			}

			columns[columnName] = {
				columnName: columnName,
				expression: expression,
				type,
			};
		}
	}
	return columns;
}

export const fromDatabase = async (
	db: SQLiteDB,
	tablesFilter: (table: string) => boolean = (table) => true,
	progressCallback?: (
		stage: IntrospectStage,
		count: number,
		status: IntrospectStatus,
	) => void,
): Promise<SQLiteSchemaInternal> => {
	const result: Record<string, Table> = {};
	const resultViews: Record<string, View> = {};

	const columns = await db.query<{
		tableName: string;
		columnName: string;
		columnType: string;
		notNull: number;
		defaultValue: string;
		pk: number;
		seq: number;
		hidden: number;
		sql: string;
		type: 'view' | 'table';
	}>(
		`SELECT 
    m.name as "tableName", p.name as "columnName", p.type as "columnType", p."notnull" as "notNull", p.dflt_value as "defaultValue", p.pk as pk, p.hidden as hidden, m.sql, m.type as type
    FROM sqlite_master AS m JOIN pragma_table_xinfo(m.name) AS p
    WHERE (m.type = 'table' OR m.type = 'view')
    and m.tbl_name != 'sqlite_sequence' 
    and m.tbl_name != 'sqlite_stat1' 
    and m.tbl_name != '_litestream_seq' 
    and m.tbl_name != '_litestream_lock' 
    and m.tbl_name != 'libsql_wasm_func_table' 
    and m.tbl_name != '__drizzle_migrations' 
    and m.tbl_name != '_cf_KV';
    `,
	);

	const tablesWithSeq: string[] = [];

	const seq = await db.query<{
		name: string;
	}>(
		`SELECT * FROM sqlite_master WHERE name != 'sqlite_sequence' 
    and name != 'sqlite_stat1' 
    and name != '_litestream_seq' 
    and name != '_litestream_lock' 
    and tbl_name != '_cf_KV' 
    and sql GLOB '*[ *' || CHAR(9) || CHAR(10) || CHAR(13) || ']AUTOINCREMENT[^'']*';`,
	);

	for (const s of seq) {
		tablesWithSeq.push(s.name);
	}

	let columnsCount = 0;
	let tablesCount = new Set();
	let indexesCount = 0;
	let foreignKeysCount = 0;
<<<<<<< HEAD
	let checksCount = 0;
=======
	let viewsCount = 0;
>>>>>>> 8c3e1b5f

	// append primaryKeys by table
	const tableToPk: { [tname: string]: string[] } = {};

	let tableToGeneratedColumnsInfo: Record<
		string,
		Record<string, ColumnInfo>
	> = {};

	for (const column of columns) {
		if (!tablesFilter(column.tableName)) continue;

		// TODO
		if (column.type !== 'view') {
			columnsCount += 1;
		}
		if (progressCallback) {
			progressCallback('columns', columnsCount, 'fetching');
		}
		const tableName = column.tableName;

		tablesCount.add(tableName);
		if (progressCallback) {
			progressCallback('tables', tablesCount.size, 'fetching');
		}
		const columnName = column.columnName;
		const isNotNull = column.notNull === 1; // 'YES', 'NO'
		const columnType = column.columnType; // varchar(256)
		const isPrimary = column.pk !== 0; // 'PRI', ''
		const columnDefault: string = column.defaultValue;

		const isAutoincrement = isPrimary && tablesWithSeq.includes(tableName);

		if (isPrimary) {
			if (typeof tableToPk[tableName] === 'undefined') {
				tableToPk[tableName] = [columnName];
			} else {
				tableToPk[tableName].push(columnName);
			}
		}

		const table = result[tableName];

		if (column.hidden === 2 || column.hidden === 3) {
			if (
				typeof tableToGeneratedColumnsInfo[column.tableName] === 'undefined'
			) {
				tableToGeneratedColumnsInfo[column.tableName] = extractGeneratedColumns(
					column.sql,
				);
			}
		}

		const newColumn: Column = {
			default: columnDefault === null
				? undefined
				: /^-?[\d.]+(?:e-?\d+)?$/.test(columnDefault)
				? Number(columnDefault)
				: ['CURRENT_TIME', 'CURRENT_DATE', 'CURRENT_TIMESTAMP'].includes(
						columnDefault,
					)
				? `(${columnDefault})`
				: columnDefault === 'false'
				? false
				: columnDefault === 'true'
				? true
				: columnDefault.startsWith("'") && columnDefault.endsWith("'")
				? columnDefault
				// ? columnDefault.substring(1, columnDefault.length - 1)
				: `(${columnDefault})`,
			autoincrement: isAutoincrement,
			name: columnName,
			type: mapSqlToSqliteType(columnType),
			primaryKey: false,
			notNull: isNotNull,
			generated: tableToGeneratedColumnsInfo[tableName]
					&& tableToGeneratedColumnsInfo[tableName][columnName]
				? {
					type: tableToGeneratedColumnsInfo[tableName][columnName].type,
					as: tableToGeneratedColumnsInfo[tableName][columnName].expression,
				}
				: undefined,
		};

		if (!table) {
			result[tableName] = {
				name: tableName,
				columns: {
					[columnName]: newColumn,
				},
				compositePrimaryKeys: {},
				indexes: {},
				foreignKeys: {},
				uniqueConstraints: {},
				checkConstraints: {},
			};
		} else {
			result[tableName]!.columns[columnName] = newColumn;
		}
	}

	for (const [key, value] of Object.entries(tableToPk)) {
		if (value.length > 1) {
			result[key].compositePrimaryKeys = {
				[`${key}_${value.join('_')}_pk`]: {
					columns: value,
					name: `${key}_${value.join('_')}_pk`,
				},
			};
		} else if (value.length === 1) {
			result[key].columns[value[0]].primaryKey = true;
		} else {
		}
	}

	if (progressCallback) {
		progressCallback('columns', columnsCount, 'done');
		progressCallback('tables', tablesCount.size, 'done');
	}
	try {
		const fks = await db.query<{
			tableFrom: string;
			tableTo: string;
			from: string;
			to: string;
			onUpdate: string;
			onDelete: string;
			seq: number;
			id: number;
		}>(
			`SELECT m.name as "tableFrom", f.id as "id", f."table" as "tableTo", f."from", f."to", f."on_update" as "onUpdate", f."on_delete" as "onDelete", f.seq as "seq"
      FROM sqlite_master m, pragma_foreign_key_list(m.name) as f 
      where m.tbl_name != '_cf_KV';`,
		);

		const fkByTableName: Record<string, ForeignKey> = {};

		for (const fkRow of fks) {
			foreignKeysCount += 1;
			if (progressCallback) {
				progressCallback('fks', foreignKeysCount, 'fetching');
			}
			const tableName: string = fkRow.tableFrom;
			const columnName: string = fkRow.from;
			const refTableName = fkRow.tableTo;
			const refColumnName: string = fkRow.to;
			const updateRule: string = fkRow.onUpdate;
			const deleteRule = fkRow.onDelete;
			const sequence = fkRow.seq;
			const id = fkRow.id;

			const tableInResult = result[tableName];
			if (typeof tableInResult === 'undefined') continue;

			if (typeof fkByTableName[`${tableName}_${id}`] !== 'undefined') {
				fkByTableName[`${tableName}_${id}`]!.columnsFrom.push(columnName);
				fkByTableName[`${tableName}_${id}`]!.columnsTo.push(refColumnName);
			} else {
				fkByTableName[`${tableName}_${id}`] = {
					name: '',
					tableFrom: tableName,
					tableTo: refTableName,
					columnsFrom: [columnName],
					columnsTo: [refColumnName],
					onDelete: deleteRule?.toLowerCase(),
					onUpdate: updateRule?.toLowerCase(),
				};
			}

			const columnsFrom = fkByTableName[`${tableName}_${id}`].columnsFrom;
			const columnsTo = fkByTableName[`${tableName}_${id}`].columnsTo;
			fkByTableName[
				`${tableName}_${id}`
			].name = `${tableName}_${
				columnsFrom.join(
					'_',
				)
			}_${refTableName}_${columnsTo.join('_')}_fk`;
		}

		for (const idx of Object.keys(fkByTableName)) {
			const value = fkByTableName[idx];
			result[value.tableFrom].foreignKeys[value.name] = value;
		}
	} catch (e) {
		// console.log(`Can't proccess foreign keys`);
	}
	if (progressCallback) {
		progressCallback('fks', foreignKeysCount, 'done');
	}
	const idxs = await db.query<{
		tableName: string;
		indexName: string;
		columnName: string;
		isUnique: number;
		seq: string;
	}>(
		`SELECT 
    m.tbl_name as tableName,
    il.name as indexName,
    ii.name as columnName,
    il.[unique] as isUnique,
    il.seq as seq
FROM sqlite_master AS m,
    pragma_index_list(m.name) AS il,
    pragma_index_info(il.name) AS ii
WHERE 
    m.type = 'table' 
    and il.name NOT LIKE 'sqlite_autoindex_%'
    and m.tbl_name != '_cf_KV';`,
	);

	for (const idxRow of idxs) {
		const tableName = idxRow.tableName;
		const constraintName = idxRow.indexName;
		const columnName: string = idxRow.columnName;
		const isUnique = idxRow.isUnique === 1;

		const tableInResult = result[tableName];
		if (typeof tableInResult === 'undefined') continue;

		indexesCount += 1;
		if (progressCallback) {
			progressCallback('indexes', indexesCount, 'fetching');
		}

		if (
			typeof tableInResult.indexes[constraintName] !== 'undefined'
			&& columnName
		) {
			tableInResult.indexes[constraintName]!.columns.push(columnName);
		} else {
			tableInResult.indexes[constraintName] = {
				name: constraintName,
				columns: columnName ? [columnName] : [],
				isUnique: isUnique,
			};
		}
		// if (isUnique) {
		//   if (typeof tableInResult.uniqueConstraints[constraintName] !== "undefined") {
		//     tableInResult.uniqueConstraints[constraintName]!.columns.push(columnName);
		//   } else {
		//     tableInResult.uniqueConstraints[constraintName] = {
		//       name: constraintName,
		//       columns: [columnName],
		//     };
		//   }
		// } else {
		//   if (typeof tableInResult.indexes[constraintName] !== "undefined") {
		//     tableInResult.indexes[constraintName]!.columns.push(columnName);
		//   } else {
		//     tableInResult.indexes[constraintName] = {
		//       name: constraintName,
		//       columns: [columnName],
		//       isUnique: isUnique,
		//     };
		//   }
		// }
	}
	if (progressCallback) {
		progressCallback('indexes', indexesCount, 'done');
		// progressCallback("enums", 0, "fetching");
		progressCallback('enums', 0, 'done');
	}

<<<<<<< HEAD
	const namedCheckPattern = /CONSTRAINT\s*["']?(\w+)["']?\s*CHECK\s*\((.*?)\)/gi;
	const unnamedCheckPattern = /CHECK\s*\((.*?)\)/gi;
	let checkCounter = 0;
	const checkConstraints: Record<string, CheckConstraint> = {};
	const checks = await db.query<{ tableName: string; sql: string }>(`SELECT name as "tableName", sql as "sql"
		FROM sqlite_master 
		WHERE type = 'table' AND name != 'sqlite_sequence';`);
	for (const check of checks) {
		if (!tablesFilter(check.tableName)) continue;

		const { tableName, sql } = check;

		// Find named CHECK constraints
		let namedChecks = [...sql.matchAll(namedCheckPattern)];
		if (namedChecks.length > 0) {
			namedChecks.forEach(([_, checkName, checkValue]) => {
				checkConstraints[checkName] = {
					name: checkName,
					value: checkValue.trim(),
				};
			});
		} else {
			// If no named constraints, find unnamed CHECK constraints and assign names
			let unnamedChecks = [...sql.matchAll(unnamedCheckPattern)];
			unnamedChecks.forEach(([_, checkValue]) => {
				let checkName = `${tableName}_check_${++checkCounter}`;
				checkConstraints[checkName] = {
					name: checkName,
					value: checkValue.trim(),
				};
			});
		}

		checksCount += Object.values(checkConstraints).length;
		if (progressCallback) {
			progressCallback('checks', checksCount, 'fetching');
		}

		const table = result[tableName];

		if (!table) {
			result[tableName] = {
				name: tableName,
				columns: {},
				compositePrimaryKeys: {},
				indexes: {},
				foreignKeys: {},
				uniqueConstraints: {},
				checkConstraints: checkConstraints,
			};
		} else {
			result[tableName]!.checkConstraints = checkConstraints;
		}
	}

	if (progressCallback) {
		progressCallback('checks', checksCount, 'done');
=======
	const views = await db.query(
		`SELECT name AS view_name, sql AS sql FROM sqlite_master WHERE type = 'view';`,
	);

	viewsCount = views.length;

	if (progressCallback) {
		progressCallback('views', viewsCount, 'fetching');
	}
	for (const view of views) {
		const viewName = view['view_name'];
		const sql = view['sql'];

		const regex = new RegExp(`\\bAS\\b\\s+(SELECT.+)$`, 'i');
		const match = sql.match(regex);

		if (!match) {
			console.log('Could not process view');
			process.exit(1);
		}

		const viewDefinition = match[1] as string;

		const columns = result[viewName].columns;
		delete result[viewName];

		resultViews[viewName] = {
			columns: columns,
			isExisting: false,
			name: viewName,
			definition: viewDefinition,
		};
	}
	if (progressCallback) {
		progressCallback('views', viewsCount, 'done');
>>>>>>> 8c3e1b5f
	}

	return {
		version: '6',
		dialect: 'sqlite',
		tables: result,
		views: resultViews,
		enums: {},
		_meta: {
			tables: {},
			columns: {},
		},
	};
};<|MERGE_RESOLUTION|>--- conflicted
+++ resolved
@@ -556,11 +556,8 @@
 	let tablesCount = new Set();
 	let indexesCount = 0;
 	let foreignKeysCount = 0;
-<<<<<<< HEAD
 	let checksCount = 0;
-=======
 	let viewsCount = 0;
->>>>>>> 8c3e1b5f
 
 	// append primaryKeys by table
 	const tableToPk: { [tname: string]: string[] } = {};
@@ -826,7 +823,43 @@
 		progressCallback('enums', 0, 'done');
 	}
 
-<<<<<<< HEAD
+	const views = await db.query(
+		`SELECT name AS view_name, sql AS sql FROM sqlite_master WHERE type = 'view';`,
+	);
+
+	viewsCount = views.length;
+
+	if (progressCallback) {
+		progressCallback('views', viewsCount, 'fetching');
+	}
+	for (const view of views) {
+		const viewName = view['view_name'];
+		const sql = view['sql'];
+
+		const regex = new RegExp(`\\bAS\\b\\s+(SELECT.+)$`, 'i');
+		const match = sql.match(regex);
+
+		if (!match) {
+			console.log('Could not process view');
+			process.exit(1);
+		}
+
+		const viewDefinition = match[1] as string;
+
+		const columns = result[viewName].columns;
+		delete result[viewName];
+
+		resultViews[viewName] = {
+			columns: columns,
+			isExisting: false,
+			name: viewName,
+			definition: viewDefinition,
+		};
+	}
+	if (progressCallback) {
+		progressCallback('views', viewsCount, 'done');
+	}
+
 	const namedCheckPattern = /CONSTRAINT\s*["']?(\w+)["']?\s*CHECK\s*\((.*?)\)/gi;
 	const unnamedCheckPattern = /CHECK\s*\((.*?)\)/gi;
 	let checkCounter = 0;
@@ -884,43 +917,6 @@
 
 	if (progressCallback) {
 		progressCallback('checks', checksCount, 'done');
-=======
-	const views = await db.query(
-		`SELECT name AS view_name, sql AS sql FROM sqlite_master WHERE type = 'view';`,
-	);
-
-	viewsCount = views.length;
-
-	if (progressCallback) {
-		progressCallback('views', viewsCount, 'fetching');
-	}
-	for (const view of views) {
-		const viewName = view['view_name'];
-		const sql = view['sql'];
-
-		const regex = new RegExp(`\\bAS\\b\\s+(SELECT.+)$`, 'i');
-		const match = sql.match(regex);
-
-		if (!match) {
-			console.log('Could not process view');
-			process.exit(1);
-		}
-
-		const viewDefinition = match[1] as string;
-
-		const columns = result[viewName].columns;
-		delete result[viewName];
-
-		resultViews[viewName] = {
-			columns: columns,
-			isExisting: false,
-			name: viewName,
-			definition: viewDefinition,
-		};
-	}
-	if (progressCallback) {
-		progressCallback('views', viewsCount, 'done');
->>>>>>> 8c3e1b5f
 	}
 
 	return {
