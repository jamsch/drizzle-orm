--- conflicted
+++ resolved
@@ -53,11 +53,7 @@
 
 	const { tables, views } = await prepareFromMySqlImports(filenames);
 
-<<<<<<< HEAD
-	return generateMySqlSnapshot(tables, views);
-=======
-	return generateMySqlSnapshot(tables, casing);
->>>>>>> cb4af54c
+	return generateMySqlSnapshot(tables, views, casing);
 };
 
 export const serializePg = async (
@@ -74,11 +70,7 @@
 		filenames,
 	);
 
-<<<<<<< HEAD
-	return generatePgSnapshot(tables, enums, schemas, sequences, views, matViews, schemaFilter);
-=======
-	return generatePgSnapshot(tables, enums, schemas, sequences, casing, schemaFilter);
->>>>>>> cb4af54c
+	return generatePgSnapshot(tables, enums, schemas, sequences, views, matViews, casing, schemaFilter);
 };
 
 export const serializeSQLite = async (
@@ -89,13 +81,8 @@
 
 	const { prepareFromSqliteImports } = await import('./sqliteImports');
 	const { generateSqliteSnapshot } = await import('./sqliteSerializer');
-<<<<<<< HEAD
 	const { tables, views } = await prepareFromSqliteImports(filenames);
-	return generateSqliteSnapshot(tables, views);
-=======
-	const { tables } = await prepareFromSqliteImports(filenames);
-	return generateSqliteSnapshot(tables, casing);
->>>>>>> cb4af54c
+	return generateSqliteSnapshot(tables, views, casing);
 };
 
 export const prepareFilenames = (path: string | string[]) => {
