--- conflicted
+++ resolved
@@ -41,11 +41,7 @@
 	"author": "Drizzle Team",
 	"license": "Apache-2.0",
 	"peerDependencies": {
-<<<<<<< HEAD
 		"drizzle-orm": ">=0.17",
-=======
-		"drizzle-orm-pg": ">=0.15",
->>>>>>> 30e2c681
 		"zod": ">=3 <4"
 	},
 	"devDependencies": {
