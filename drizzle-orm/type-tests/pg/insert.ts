--- conflicted
+++ resolved
@@ -207,25 +207,6 @@
 }
 
 {
-<<<<<<< HEAD
-	db.insert(identityColumnsTable).values([
-		{ byDefaultAsIdentity: 4, name: 'fdf' },
-	]);
-
-	// @ts-expect-error
-	db.insert(identityColumnsTable).values([
-		{ alwaysAsIdentity: 2 },
-	]);
-
-	db.insert(identityColumnsTable).overridingSystemValue().values([
-		{ alwaysAsIdentity: 2 },
-	]);
-
-	// @ts-expect-error
-	db.insert(identityColumnsTable).values([
-		{ generatedCol: 2 },
-	]);
-=======
 	const users1 = pgTable('users1', {
 		id: serial('id').primaryKey(),
 		name: text('name').notNull(),
@@ -295,5 +276,24 @@
 	db.insert(users1).select(db.select().from(users2));
 	// @ts-expect-error tables have different keys
 	db.insert(users1).select(() => db.select().from(users2));
->>>>>>> d1bdce0c
+}
+
+{
+	db.insert(identityColumnsTable).values([
+		{ byDefaultAsIdentity: 4, name: 'fdf' },
+	]);
+
+	// @ts-expect-error
+	db.insert(identityColumnsTable).values([
+		{ alwaysAsIdentity: 2 },
+	]);
+
+	db.insert(identityColumnsTable).overridingSystemValue().values([
+		{ alwaysAsIdentity: 2 },
+	]);
+
+	// @ts-expect-error
+	db.insert(identityColumnsTable).values([
+		{ generatedCol: 2 },
+	]);
 }