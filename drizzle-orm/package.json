{
  "name": "drizzle-orm",
  "version": "0.23.1",
  "description": "Drizzle ORM package for SQL databases",
  "scripts": {
    "build": "tsc && resolve-tspaths && cp ../README.md package.json dist/",
    "test:types": "cd tests && tsc",
    "pack": "cp package.json dist/ && (cd dist && npm pack --pack-destination ..) && rm -f package.tgz && mv *.tgz package.tgz",
    "publish": "npm publish package.tgz"
  },
  "repository": {
    "type": "git",
    "url": "git+https://github.com/drizzle-team/drizzle-orm.git"
  },
  "keywords": [
    "drizzle",
    "orm",
    "pg",
    "mysql",
    "postgresql",
    "postgres",
    "sqlite",
    "database",
    "sql",
    "typescript",
    "ts",
    "drizzle-orm"
  ],
  "author": "Drizzle Team",
  "license": "Apache-2.0",
  "bugs": {
    "url": "https://github.com/drizzle-team/drizzle-orm/issues"
  },
  "homepage": "https://github.com/drizzle-team/drizzle-orm#readme",
  "peerDependencies": {
    "@aws-sdk/client-rds-data": ">=3",
    "@cloudflare/workers-types": ">=3",
<<<<<<< HEAD
    "@libsql/sqlite3": "^0.1.2",
    "@neondatabase/serverless": ">=0.1 <0.2",
    "@planetscale/database": ">=1 <2",
=======
    "@neondatabase/serverless": ">=0.1",
    "@planetscale/database": ">=1",
>>>>>>> b2d5f81d
    "@types/better-sqlite3": "*",
    "@types/pg": "*",
    "@types/sql.js": "*",
    "better-sqlite3": ">=7",
    "bun-types": "*",
    "knex": "*",
    "kysely": "*",
    "mysql2": ">=2",
    "pg": ">=8",
    "postgres": ">=3",
    "sql.js": ">=1",
    "sqlite3": ">=5"
  },
  "peerDependenciesMeta": {
    "mysql2": {
      "optional": true
    },
    "better-sqlite3": {
      "optional": true
    },
    "@types/better-sqlite3": {
      "optional": true
    },
    "sqlite3": {
      "optional": true
    },
    "sql.js": {
      "optional": true
    },
    "@types/sql.js": {
      "optional": true
    },
    "@cloudflare/workers-types": {
      "optional": true
    },
    "pg": {
      "optional": true
    },
    "@types/pg": {
      "optional": true
    },
    "postgres": {
      "optional": true
    },
    "@neondatabase/serverless": {
      "optional": true
    },
    "bun-types": {
      "optional": true
    },
    "@aws-sdk/client-rds-data": {
      "optional": true
    },
    "@planetscale/database": {
      "optional": true
    },
    "knex": {
      "optional": true
    },
    "kysely": {
      "optional": true
    }
  },
  "devDependencies": {
    "@aws-sdk/client-rds-data": "^3.257.0",
    "@cloudflare/workers-types": "^3.18.0",
    "@libsql/sqlite3": "^0.1.2",
    "@neondatabase/serverless": "^0.1.13",
    "@planetscale/database": "^1.5.0",
    "@types/better-sqlite3": "^7.6.2",
    "@types/node": "^18.11.9",
    "@types/pg": "^8.6.5",
    "@types/sql.js": "^1.4.4",
    "better-sqlite3": "^8.0.0",
    "bun-types": "^0.5.0",
    "knex": "^2.4.2",
    "kysely": "^0.23.5",
    "mysql2": "^2.3.3",
    "pg": "^8.8.0",
    "postgres": "^3.3.3",
    "sql.js": "^1.8.0",
    "sqlite3": "^5.1.2"
  }
}<|MERGE_RESOLUTION|>--- conflicted
+++ resolved
@@ -35,14 +35,9 @@
   "peerDependencies": {
     "@aws-sdk/client-rds-data": ">=3",
     "@cloudflare/workers-types": ">=3",
-<<<<<<< HEAD
     "@libsql/sqlite3": "^0.1.2",
-    "@neondatabase/serverless": ">=0.1 <0.2",
-    "@planetscale/database": ">=1 <2",
-=======
     "@neondatabase/serverless": ">=0.1",
     "@planetscale/database": ">=1",
->>>>>>> b2d5f81d
     "@types/better-sqlite3": "*",
     "@types/pg": "*",
     "@types/sql.js": "*",
