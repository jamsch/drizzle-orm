--- conflicted
+++ resolved
@@ -63,15 +63,11 @@
 	enumValues: T['enumValues'];
 	baseColumn: T extends { baseBuilder: infer U extends ColumnBuilderBase } ? BuildColumn<TTableName, U, 'common'>
 		: never;
-<<<<<<< HEAD
-	generated: T['generated'] extends object ? T['generated'] : undefined;
 	identity: T extends { identity: 'always' } ? 'always' : T extends { identity: 'byDefault' } ? 'byDefault' : undefined;
-=======
 	generated: T extends { generated: infer G } ? unknown extends G ? undefined
 		: G extends undefined ? undefined
 		: G
 		: undefined;
->>>>>>> 8366ccac
 } & {};
 
 export type ColumnBuilderTypeConfig<
@@ -89,12 +85,8 @@
 		notNull: T extends { notNull: infer U } ? U : boolean;
 		hasDefault: T extends { hasDefault: infer U } ? U : boolean;
 		enumValues: T['enumValues'];
-<<<<<<< HEAD
-		generated: GeneratedColumnConfig<T['data']> | undefined;
 		identity: T extends { identity: infer U } ? U : unknown;
-=======
 		generated: T extends { generated: infer G } ? G extends undefined ? unknown : G : unknown;
->>>>>>> 8366ccac
 	}
 	& TTypeConfig
 >;
