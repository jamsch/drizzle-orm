--- conflicted
+++ resolved
@@ -1,11 +1,7 @@
 import { entityKind } from '~/entity.ts';
 import type { Column } from './column.ts';
 import type { MySqlColumn } from './mysql-core/index.ts';
-<<<<<<< HEAD
-import type { PgColumn, PgSequenceOptions } from './pg-core/index.ts';
-=======
 import type { ExtraConfigColumn, PgColumn, PgSequenceOptions } from './pg-core/index.ts';
->>>>>>> e7cf3381
 import type { SQL } from './sql/sql.ts';
 import type { SQLiteColumn } from './sqlite-core/index.ts';
 import type { Simplify } from './utils.ts';
