/// <reference types="bun-types" />

import type { Database } from 'bun:sqlite';
import { entityKind } from '~/entity.ts';
import { DefaultLogger } from '~/logger.ts';
import {
	createTableRelationsHelpers,
	extractTablesRelationalConfig,
	type RelationalSchemaConfig,
	type TablesRelationalConfig,
} from '~/relations.ts';
import { BaseSQLiteDatabase } from '~/sqlite-core/db.ts';
import { SQLiteSyncDialect } from '~/sqlite-core/dialect.ts';
import type { DrizzleConfig } from '~/utils.ts';
import { SQLiteBunSession } from './session.ts';

export class BunSQLiteDatabase<
	TSchema extends Record<string, unknown> = Record<string, never>,
> extends BaseSQLiteDatabase<'sync', void, TSchema> {
	static readonly [entityKind]: string = 'BunSQLiteDatabase';
}

export function drizzle<TSchema extends Record<string, unknown> = Record<string, never>>(
	client: Database,
	config: DrizzleConfig<TSchema> = {},
<<<<<<< HEAD
): BunSQLiteDatabase<TSchema> {
	const dialect = new SQLiteSyncDialect({ casing: config.casing });
=======
): BunSQLiteDatabase<TSchema> & {
	$client: Database;
} {
	const dialect = new SQLiteSyncDialect();
>>>>>>> 20ec9d7e
	let logger;
	if (config.logger === true) {
		logger = new DefaultLogger();
	} else if (config.logger !== false) {
		logger = config.logger;
	}

	let schema: RelationalSchemaConfig<TablesRelationalConfig> | undefined;
	if (config.schema) {
		const tablesConfig = extractTablesRelationalConfig(
			config.schema,
			createTableRelationsHelpers,
		);
		schema = {
			fullSchema: config.schema,
			schema: tablesConfig.tables,
			tableNamesMap: tablesConfig.tableNamesMap,
		};
	}

	const session = new SQLiteBunSession(client, dialect, schema, { logger });
	const db = new BunSQLiteDatabase('sync', dialect, session, schema) as BunSQLiteDatabase<TSchema>;
	(<any> db).$client = client;

	return db as any;
}<|MERGE_RESOLUTION|>--- conflicted
+++ resolved
@@ -23,15 +23,10 @@
 export function drizzle<TSchema extends Record<string, unknown> = Record<string, never>>(
 	client: Database,
 	config: DrizzleConfig<TSchema> = {},
-<<<<<<< HEAD
-): BunSQLiteDatabase<TSchema> {
-	const dialect = new SQLiteSyncDialect({ casing: config.casing });
-=======
 ): BunSQLiteDatabase<TSchema> & {
 	$client: Database;
 } {
-	const dialect = new SQLiteSyncDialect();
->>>>>>> 20ec9d7e
+	const dialect = new SQLiteSyncDialect({ casing: config.casing });
 	let logger;
 	if (config.logger === true) {
 		logger = new DefaultLogger();
