--- conflicted
+++ resolved
@@ -87,23 +87,12 @@
 	const [state, dispatch] = useReducer(fetchReducer, initialState);
 
 	useEffect(() => {
-<<<<<<< HEAD
 		dispatch({ type: 'migrating' })
 		migrate(db, migrations as any).then(() => {
 			dispatch({ type: 'migrated', payload: true })
 		}).catch((error) => {
 			dispatch({ type: 'error', payload: error as Error })
 		});
-=======
-		dispatch({ type: 'migrating' });
-		try {
-			migrate(db, migrations as any).then(() => {
-				dispatch({ type: 'migrated', payload: true });
-			});
-		} catch (error) {
-			dispatch({ type: 'error', payload: error as Error });
-		}
->>>>>>> dac62692
 	}, []);
 
 	return state;
