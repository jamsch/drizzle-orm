import { entityKind, is } from '~/entity.ts';
import type { PgDialect } from '~/pg-core/dialect.ts';
import type { IndexColumn } from '~/pg-core/indexes.ts';
import type {
	PgPreparedQuery,
	PgQueryResultHKT,
	PgQueryResultKind,
	PgSession,
	PreparedQueryConfig,
} from '~/pg-core/session.ts';
import type { PgTable, TableConfig } from '~/pg-core/table.ts';
import type { TypedQueryBuilder } from '~/query-builders/query-builder.ts';
import type { SelectResultFields } from '~/query-builders/select.types.ts';
import { QueryPromise } from '~/query-promise.ts';
import type { RunnableQuery } from '~/runnable-query.ts';
import type { Placeholder, Query, SQLWrapper } from '~/sql/sql.ts';
import { Param, SQL, sql } from '~/sql/sql.ts';
import type { Subquery } from '~/subquery.ts';
import type { InferInsertModel } from '~/table.ts';
import { Columns, Table } from '~/table.ts';
import { tracer } from '~/tracing.ts';
import { haveSameKeys, mapUpdateSet, orderSelectedFields } from '~/utils.ts';
import type { AnyPgColumn, PgColumn } from '../columns/common.ts';
import { QueryBuilder } from './query-builder.ts';
import type { SelectedFieldsFlat, SelectedFieldsOrdered } from './select.types.ts';
import type { PgUpdateSetSource } from './update.ts';

export interface PgInsertConfig<TTable extends PgTable = PgTable> {
	table: TTable;
	values: Record<string, Param | SQL>[] | PgInsertSelectQueryBuilder<TTable> | SQL;
	withList?: Subquery[];
	onConflict?: SQL;
	returning?: SelectedFieldsOrdered;
	select?: boolean;
	overridingSystemValue_?: boolean;
}

export type PgInsertValue<TTable extends PgTable<TableConfig>, OverrideT extends boolean = false> =
	& {
		[Key in keyof InferInsertModel<TTable, { dbColumnNames: false; override: OverrideT }>]:
			| InferInsertModel<TTable, { dbColumnNames: false; override: OverrideT }>[Key]
			| SQL
			| Placeholder;
	}
	& {};

export type PgInsertSelectQueryBuilder<TTable extends PgTable> = TypedQueryBuilder<
	{ [K in keyof TTable['$inferInsert']]: AnyPgColumn | SQL | SQL.Aliased | TTable['$inferInsert'][K] }
>;

export class PgInsertBuilder<
	TTable extends PgTable,
	TQueryResult extends PgQueryResultHKT,
	OverrideT extends boolean = false,
> {
	static readonly [entityKind]: string = 'PgInsertBuilder';

	constructor(
		private table: TTable,
		private session: PgSession,
		private dialect: PgDialect,
		private withList?: Subquery[],
		private overridingSystemValue_?: boolean,
	) {}

<<<<<<< HEAD
=======
	private authToken?: string;
	/** @internal */
	setToken(token: string) {
		this.authToken = token;
		return this;
	}

>>>>>>> 03f6239c
	overridingSystemValue(): Omit<PgInsertBuilder<TTable, TQueryResult, true>, 'overridingSystemValue'> {
		this.overridingSystemValue_ = true;
		return this as any;
	}

	values(value: PgInsertValue<TTable, OverrideT>): PgInsertBase<TTable, TQueryResult>;
	values(values: PgInsertValue<TTable, OverrideT>[]): PgInsertBase<TTable, TQueryResult>;
	values(
		values: PgInsertValue<TTable, OverrideT> | PgInsertValue<TTable, OverrideT>[],
	): PgInsertBase<TTable, TQueryResult> {
		values = Array.isArray(values) ? values : [values];
		if (values.length === 0) {
			throw new Error('values() must be called with at least one value');
		}
		const mappedValues = values.map((entry) => {
			const result: Record<string, Param | SQL> = {};
			const cols = this.table[Table.Symbol.Columns];
			for (const colKey of Object.keys(entry)) {
				const colValue = entry[colKey as keyof typeof entry];
				result[colKey] = is(colValue, SQL) ? colValue : new Param(colValue, cols[colKey]);
			}
			return result;
		});

<<<<<<< HEAD
		return new PgInsertBase(
			this.table,
			mappedValues,
			this.session,
			this.dialect,
			this.withList,
			false,
			this.overridingSystemValue_,
		);
=======
		return this.authToken === undefined
			? new PgInsertBase(
				this.table,
				mappedValues,
				this.session,
				this.dialect,
				this.withList,
				false,
				this.overridingSystemValue_,
			)
			: new PgInsertBase(
				this.table,
				mappedValues,
				this.session,
				this.dialect,
				this.withList,
				false,
				this.overridingSystemValue_,
			).setToken(this.authToken) as any;
>>>>>>> 03f6239c
	}

	select(selectQuery: (qb: QueryBuilder) => PgInsertSelectQueryBuilder<TTable>): PgInsertBase<TTable, TQueryResult>;
	select(selectQuery: (qb: QueryBuilder) => SQL): PgInsertBase<TTable, TQueryResult>;
	select(selectQuery: SQL): PgInsertBase<TTable, TQueryResult>;
	select(selectQuery: PgInsertSelectQueryBuilder<TTable>): PgInsertBase<TTable, TQueryResult>;
	select(
		selectQuery:
			| SQL
			| PgInsertSelectQueryBuilder<TTable>
			| ((qb: QueryBuilder) => PgInsertSelectQueryBuilder<TTable> | SQL),
	): PgInsertBase<TTable, TQueryResult> {
		const select = typeof selectQuery === 'function' ? selectQuery(new QueryBuilder()) : selectQuery;

		if (
			!is(select, SQL)
			&& !haveSameKeys(this.table[Columns], select._.selectedFields)
		) {
			throw new Error(
				'Insert select error: selected fields are not the same or are in a different order compared to the table definition',
			);
		}

		return new PgInsertBase(this.table, select, this.session, this.dialect, this.withList, true);
	}
}

export type PgInsertWithout<T extends AnyPgInsert, TDynamic extends boolean, K extends keyof T & string> =
	TDynamic extends true ? T
		: Omit<
			PgInsertBase<
				T['_']['table'],
				T['_']['queryResult'],
				T['_']['returning'],
				TDynamic,
				T['_']['excludedMethods'] | K
			>,
			T['_']['excludedMethods'] | K
		>;

export type PgInsertReturning<
	T extends AnyPgInsert,
	TDynamic extends boolean,
	TSelectedFields extends SelectedFieldsFlat,
> = PgInsertBase<
	T['_']['table'],
	T['_']['queryResult'],
	SelectResultFields<TSelectedFields>,
	TDynamic,
	T['_']['excludedMethods']
>;

export type PgInsertReturningAll<T extends AnyPgInsert, TDynamic extends boolean> = PgInsertBase<
	T['_']['table'],
	T['_']['queryResult'],
	T['_']['table']['$inferSelect'],
	TDynamic,
	T['_']['excludedMethods']
>;

export interface PgInsertOnConflictDoUpdateConfig<T extends AnyPgInsert> {
	target: IndexColumn | IndexColumn[];
	/** @deprecated use either `targetWhere` or `setWhere` */
	where?: SQL;
	// TODO: add tests for targetWhere and setWhere
	targetWhere?: SQL;
	setWhere?: SQL;
	set: PgUpdateSetSource<T['_']['table']>;
}

export type PgInsertPrepare<T extends AnyPgInsert> = PgPreparedQuery<
	PreparedQueryConfig & {
		execute: T['_']['returning'] extends undefined ? PgQueryResultKind<T['_']['queryResult'], never>
			: T['_']['returning'][];
	}
>;

export type PgInsertDynamic<T extends AnyPgInsert> = PgInsert<
	T['_']['table'],
	T['_']['queryResult'],
	T['_']['returning']
>;

export type AnyPgInsert = PgInsertBase<any, any, any, any, any>;

export type PgInsert<
	TTable extends PgTable = PgTable,
	TQueryResult extends PgQueryResultHKT = PgQueryResultHKT,
	TReturning extends Record<string, unknown> | undefined = Record<string, unknown> | undefined,
> = PgInsertBase<TTable, TQueryResult, TReturning, true, never>;

export interface PgInsertBase<
	TTable extends PgTable,
	TQueryResult extends PgQueryResultHKT,
	TReturning extends Record<string, unknown> | undefined = undefined,
	TDynamic extends boolean = false,
	TExcludedMethods extends string = never,
> extends
	QueryPromise<TReturning extends undefined ? PgQueryResultKind<TQueryResult, never> : TReturning[]>,
	RunnableQuery<TReturning extends undefined ? PgQueryResultKind<TQueryResult, never> : TReturning[], 'pg'>,
	SQLWrapper
{
	readonly _: {
		readonly dialect: 'pg';
		readonly table: TTable;
		readonly queryResult: TQueryResult;
		readonly returning: TReturning;
		readonly dynamic: TDynamic;
		readonly excludedMethods: TExcludedMethods;
		readonly result: TReturning extends undefined ? PgQueryResultKind<TQueryResult, never> : TReturning[];
	};
}

export class PgInsertBase<
	TTable extends PgTable,
	TQueryResult extends PgQueryResultHKT,
	TReturning extends Record<string, unknown> | undefined = undefined,
	// eslint-disable-next-line @typescript-eslint/no-unused-vars
	TDynamic extends boolean = false,
	// eslint-disable-next-line @typescript-eslint/no-unused-vars
	TExcludedMethods extends string = never,
> extends QueryPromise<TReturning extends undefined ? PgQueryResultKind<TQueryResult, never> : TReturning[]>
	implements
		RunnableQuery<TReturning extends undefined ? PgQueryResultKind<TQueryResult, never> : TReturning[], 'pg'>,
		SQLWrapper
{
	static override readonly [entityKind]: string = 'PgInsert';

	private config: PgInsertConfig<TTable>;

	constructor(
		table: TTable,
		values: PgInsertConfig['values'],
		private session: PgSession,
		private dialect: PgDialect,
		withList?: Subquery[],
		select?: boolean,
		overridingSystemValue_?: boolean,
	) {
		super();
		this.config = { table, values: values as any, withList, select, overridingSystemValue_ };
	}

	/**
	 * Adds a `returning` clause to the query.
	 *
	 * Calling this method will return the specified fields of the inserted rows. If no fields are specified, all fields will be returned.
	 *
	 * See docs: {@link https://orm.drizzle.team/docs/insert#insert-returning}
	 *
	 * @example
	 * ```ts
	 * // Insert one row and return all fields
	 * const insertedCar: Car[] = await db.insert(cars)
	 *   .values({ brand: 'BMW' })
	 *   .returning();
	 *
	 * // Insert one row and return only the id
	 * const insertedCarId: { id: number }[] = await db.insert(cars)
	 *   .values({ brand: 'BMW' })
	 *   .returning({ id: cars.id });
	 * ```
	 */
	returning(): PgInsertWithout<PgInsertReturningAll<this, TDynamic>, TDynamic, 'returning'>;
	returning<TSelectedFields extends SelectedFieldsFlat>(
		fields: TSelectedFields,
	): PgInsertWithout<PgInsertReturning<this, TDynamic, TSelectedFields>, TDynamic, 'returning'>;
	returning(
		fields: SelectedFieldsFlat = this.config.table[Table.Symbol.Columns],
	): PgInsertWithout<AnyPgInsert, TDynamic, 'returning'> {
		this.config.returning = orderSelectedFields<PgColumn>(fields);
		return this as any;
	}

	/**
	 * Adds an `on conflict do nothing` clause to the query.
	 *
	 * Calling this method simply avoids inserting a row as its alternative action.
	 *
	 * See docs: {@link https://orm.drizzle.team/docs/insert#on-conflict-do-nothing}
	 *
	 * @param config The `target` and `where` clauses.
	 *
	 * @example
	 * ```ts
	 * // Insert one row and cancel the insert if there's a conflict
	 * await db.insert(cars)
	 *   .values({ id: 1, brand: 'BMW' })
	 *   .onConflictDoNothing();
	 *
	 * // Explicitly specify conflict target
	 * await db.insert(cars)
	 *   .values({ id: 1, brand: 'BMW' })
	 *   .onConflictDoNothing({ target: cars.id });
	 * ```
	 */
	onConflictDoNothing(
		config: { target?: IndexColumn | IndexColumn[]; where?: SQL } = {},
	): PgInsertWithout<this, TDynamic, 'onConflictDoNothing' | 'onConflictDoUpdate'> {
		if (config.target === undefined) {
			this.config.onConflict = sql`do nothing`;
		} else {
			let targetColumn = '';
			targetColumn = Array.isArray(config.target)
				? config.target.map((it) => this.dialect.escapeName(this.dialect.casing.getColumnCasing(it))).join(',')
				: this.dialect.escapeName(this.dialect.casing.getColumnCasing(config.target));

			const whereSql = config.where ? sql` where ${config.where}` : undefined;
			this.config.onConflict = sql`(${sql.raw(targetColumn)})${whereSql} do nothing`;
		}
		return this as any;
	}

	/**
	 * Adds an `on conflict do update` clause to the query.
	 *
	 * Calling this method will update the existing row that conflicts with the row proposed for insertion as its alternative action.
	 *
	 * See docs: {@link https://orm.drizzle.team/docs/insert#upserts-and-conflicts}
	 *
	 * @param config The `target`, `set` and `where` clauses.
	 *
	 * @example
	 * ```ts
	 * // Update the row if there's a conflict
	 * await db.insert(cars)
	 *   .values({ id: 1, brand: 'BMW' })
	 *   .onConflictDoUpdate({
	 *     target: cars.id,
	 *     set: { brand: 'Porsche' }
	 *   });
	 *
	 * // Upsert with 'where' clause
	 * await db.insert(cars)
	 *   .values({ id: 1, brand: 'BMW' })
	 *   .onConflictDoUpdate({
	 *     target: cars.id,
	 *     set: { brand: 'newBMW' },
	 *     targetWhere: sql`${cars.createdAt} > '2023-01-01'::date`,
	 *   });
	 * ```
	 */
	onConflictDoUpdate(
		config: PgInsertOnConflictDoUpdateConfig<this>,
	): PgInsertWithout<this, TDynamic, 'onConflictDoNothing' | 'onConflictDoUpdate'> {
		if (config.where && (config.targetWhere || config.setWhere)) {
			throw new Error(
				'You cannot use both "where" and "targetWhere"/"setWhere" at the same time - "where" is deprecated, use "targetWhere" or "setWhere" instead.',
			);
		}
		const whereSql = config.where ? sql` where ${config.where}` : undefined;
		const targetWhereSql = config.targetWhere ? sql` where ${config.targetWhere}` : undefined;
		const setWhereSql = config.setWhere ? sql` where ${config.setWhere}` : undefined;
		const setSql = this.dialect.buildUpdateSet(this.config.table, mapUpdateSet(this.config.table, config.set));
		let targetColumn = '';
		targetColumn = Array.isArray(config.target)
			? config.target.map((it) => this.dialect.escapeName(this.dialect.casing.getColumnCasing(it))).join(',')
			: this.dialect.escapeName(this.dialect.casing.getColumnCasing(config.target));
		this.config.onConflict = sql`(${
			sql.raw(targetColumn)
		})${targetWhereSql} do update set ${setSql}${whereSql}${setWhereSql}`;
		return this as any;
	}

	/** @internal */
	getSQL(): SQL {
		return this.dialect.buildInsertQuery(this.config);
	}

	toSQL(): Query {
		const { typings: _typings, ...rest } = this.dialect.sqlToQuery(this.getSQL());
		return rest;
	}

	/** @internal */
	_prepare(name?: string): PgInsertPrepare<this> {
		return tracer.startActiveSpan('drizzle.prepareQuery', () => {
			return this.session.prepareQuery<
				PreparedQueryConfig & {
					execute: TReturning extends undefined ? PgQueryResultKind<TQueryResult, never> : TReturning[];
				}
			>(this.dialect.sqlToQuery(this.getSQL()), this.config.returning, name, true);
		});
	}

	prepare(name: string): PgInsertPrepare<this> {
		return this._prepare(name);
	}

	private authToken?: string;
	/** @internal */
	setToken(token: string) {
		this.authToken = token;
		return this;
	}

	override execute: ReturnType<this['prepare']>['execute'] = (placeholderValues) => {
		return tracer.startActiveSpan('drizzle.operation', () => {
			return this._prepare().execute(placeholderValues, this.authToken);
		});
	};

	$dynamic(): PgInsertDynamic<this> {
		return this as any;
	}
}<|MERGE_RESOLUTION|>--- conflicted
+++ resolved
@@ -63,8 +63,6 @@
 		private overridingSystemValue_?: boolean,
 	) {}
 
-<<<<<<< HEAD
-=======
 	private authToken?: string;
 	/** @internal */
 	setToken(token: string) {
@@ -72,7 +70,6 @@
 		return this;
 	}
 
->>>>>>> 03f6239c
 	overridingSystemValue(): Omit<PgInsertBuilder<TTable, TQueryResult, true>, 'overridingSystemValue'> {
 		this.overridingSystemValue_ = true;
 		return this as any;
@@ -97,17 +94,6 @@
 			return result;
 		});
 
-<<<<<<< HEAD
-		return new PgInsertBase(
-			this.table,
-			mappedValues,
-			this.session,
-			this.dialect,
-			this.withList,
-			false,
-			this.overridingSystemValue_,
-		);
-=======
 		return this.authToken === undefined
 			? new PgInsertBase(
 				this.table,
@@ -127,7 +113,6 @@
 				false,
 				this.overridingSystemValue_,
 			).setToken(this.authToken) as any;
->>>>>>> 03f6239c
 	}
 
 	select(selectQuery: (qb: QueryBuilder) => PgInsertSelectQueryBuilder<TTable>): PgInsertBase<TTable, TQueryResult>;
