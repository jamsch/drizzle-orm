--- conflicted
+++ resolved
@@ -10,11 +10,7 @@
 	type RelationalSchemaConfig,
 	type TablesRelationalConfig,
 } from '~/relations.ts';
-<<<<<<< HEAD
-import type { DrizzleConfig, IfNotImported, ImportTypeError } from '~/utils.ts';
-=======
 import { type DrizzleConfig, type IfNotImported, type ImportTypeError, isConfig } from '~/utils.ts';
->>>>>>> 526996bd
 import type { NeonClient, NeonQueryResultHKT } from './session.ts';
 import { NeonSession } from './session.ts';
 
@@ -112,14 +108,6 @@
 ): NeonDatabase<TSchema> & {
 	$client: TClient;
 } {
-<<<<<<< HEAD
-	// eslint-disable-next-line no-instanceof/no-instanceof
-	if (params[0] instanceof Pool) {
-		return construct(params[0] as TClient, params[1] as DrizzleConfig<TSchema> | undefined) as any;
-	}
-
-	if (typeof params[0] === 'object') {
-=======
 	if (typeof params[0] === 'string') {
 		const instance = new Pool({
 			connectionString: params[0],
@@ -129,7 +117,6 @@
 	}
 
 	if (isConfig(params[0])) {
->>>>>>> 526996bd
 		const { connection, client, ws, ...drizzleConfig } = params[0] as {
 			connection?: PoolConfig | string;
 			ws?: any;
@@ -151,15 +138,7 @@
 		return construct(instance, drizzleConfig) as any;
 	}
 
-<<<<<<< HEAD
-	const instance = new Pool({
-		connectionString: params[0],
-	});
-
-	return construct(instance, params[1]) as any;
-=======
 	return construct(params[0] as TClient, params[1] as DrizzleConfig<TSchema> | undefined) as any;
->>>>>>> 526996bd
 }
 
 export namespace drizzle {
