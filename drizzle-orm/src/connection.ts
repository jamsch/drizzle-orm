import * as crypto from 'crypto';
import * as fs from 'fs';
import * as path from 'path';

export type MigrationMeta = { sql: string; folderMillis: number; hash: string };

<<<<<<< HEAD
export abstract class SyncDriver<TSession> {
	abstract connect(): TSession;
}

export abstract class AsyncDriver<TSession> {
	abstract connect(): Promise<TSession>;
}

export interface Session<TQueryParam, TQueryResponse> {
	query(query: string, params: TQueryParam[]): TQueryResponse;
}

=======
>>>>>>> 4a23c2e5
export interface Logger {
	logQuery(query: string, params: unknown[]): void;
}

export class DefaultLogger implements Logger {
	logQuery(query: string, params: unknown[]): void {
		console.log(`Executing query:\n${query}\nParams:\n${JSON.stringify(params, null, 2)}\n`);
	}
}

export class NoopLogger implements Logger {
	logQuery(): void {}
}

<<<<<<< HEAD
export type Driver<TSession> = SyncDriver<TSession> | AsyncDriver<TSession>;

export interface Dialect<TSession, TDatabase> {
	createDB(session: TSession): TDatabase;
	migrate(migrations: MigrationMeta[], session: TSession): Promise<void>;
}

export interface Connector<TSession, TOperations> {
	dialect: Dialect<TSession, TOperations>;
	driver: Driver<TSession>;
}

export async function connect<TSession, TDatabase>(
	connector: Connector<TSession, TDatabase>,
): Promise<TDatabase> {
	const session =
		connector.driver instanceof SyncDriver
			? connector.driver.connect()
			: await connector.driver.connect();
	return connector.dialect.createDB(session);
}

=======
>>>>>>> 4a23c2e5
export interface KitConfig {
	out: string;
	schema: string;
}

export interface MigrationConfig {
	migrationsFolder: string;
}

<<<<<<< HEAD
export async function migrate<TSession, TDatabase>(
	connector: Connector<TSession, TDatabase>,
	config: string | MigrationConfig,
) {
=======
export function readMigrationFiles(config: string | MigrationConfig): MigrationMeta[] {
>>>>>>> 4a23c2e5
	let migrationFolderTo: string | undefined;
	if (typeof config === 'string') {
		const configAsString = fs.readFileSync(path.resolve('.', config), 'utf8');
		const jsonConfig = JSON.parse(configAsString) as KitConfig;
		migrationFolderTo = jsonConfig.out;
	} else {
		migrationFolderTo = config.migrationsFolder;
	}

	if (!migrationFolderTo) {
		throw Error('no migration folder defined');
	}

	const files1 = fs.readdirSync(migrationFolderTo);
	const migrationQueries: MigrationMeta[] = [];
	for (const migrationFolder of files1) {
		if (migrationFolder === '.DS_Store') {
			continue;
		}
		const migrationFiles = fs.readdirSync(`${migrationFolderTo}/${migrationFolder}`);
		const migrationFile = migrationFiles.filter((file) => file === 'migration.sql')[0];

		const query = fs
			.readFileSync(`${migrationFolderTo}/${migrationFolder}/${migrationFile}`)
			.toString();

		const year = Number(migrationFolder.slice(0, 4));
		// second param for Date() is month index, that started from 0, so we need
		// to decrement a value for month
		const month = Number(migrationFolder.slice(4, 6)) - 1;
		const day = Number(migrationFolder.slice(6, 8));
		const hour = Number(migrationFolder.slice(8, 10));
		const min = Number(migrationFolder.slice(10, 12));
		const sec = Number(migrationFolder.slice(12, 14));

		const folderAsMillis = Date.UTC(year, month, day, hour, min, sec);
		migrationQueries.push({
			sql: query,
			folderMillis: folderAsMillis,
			hash: crypto.createHash('sha256').update(query).digest('hex'),
		});
	}

	return migrationQueries;
}<|MERGE_RESOLUTION|>--- conflicted
+++ resolved
@@ -4,21 +4,6 @@
 
 export type MigrationMeta = { sql: string; folderMillis: number; hash: string };
 
-<<<<<<< HEAD
-export abstract class SyncDriver<TSession> {
-	abstract connect(): TSession;
-}
-
-export abstract class AsyncDriver<TSession> {
-	abstract connect(): Promise<TSession>;
-}
-
-export interface Session<TQueryParam, TQueryResponse> {
-	query(query: string, params: TQueryParam[]): TQueryResponse;
-}
-
-=======
->>>>>>> 4a23c2e5
 export interface Logger {
 	logQuery(query: string, params: unknown[]): void;
 }
@@ -33,31 +18,6 @@
 	logQuery(): void {}
 }
 
-<<<<<<< HEAD
-export type Driver<TSession> = SyncDriver<TSession> | AsyncDriver<TSession>;
-
-export interface Dialect<TSession, TDatabase> {
-	createDB(session: TSession): TDatabase;
-	migrate(migrations: MigrationMeta[], session: TSession): Promise<void>;
-}
-
-export interface Connector<TSession, TOperations> {
-	dialect: Dialect<TSession, TOperations>;
-	driver: Driver<TSession>;
-}
-
-export async function connect<TSession, TDatabase>(
-	connector: Connector<TSession, TDatabase>,
-): Promise<TDatabase> {
-	const session =
-		connector.driver instanceof SyncDriver
-			? connector.driver.connect()
-			: await connector.driver.connect();
-	return connector.dialect.createDB(session);
-}
-
-=======
->>>>>>> 4a23c2e5
 export interface KitConfig {
 	out: string;
 	schema: string;
@@ -67,14 +27,7 @@
 	migrationsFolder: string;
 }
 
-<<<<<<< HEAD
-export async function migrate<TSession, TDatabase>(
-	connector: Connector<TSession, TDatabase>,
-	config: string | MigrationConfig,
-) {
-=======
 export function readMigrationFiles(config: string | MigrationConfig): MigrationMeta[] {
->>>>>>> 4a23c2e5
 	let migrationFolderTo: string | undefined;
 	if (typeof config === 'string') {
 		const configAsString = fs.readFileSync(path.resolve('.', config), 'utf8');
