--- conflicted
+++ resolved
@@ -49,15 +49,10 @@
 export function drizzle<TSchema extends Record<string, unknown> = Record<string, never>>(
 	client: XataHttpClient,
 	config: DrizzleConfig<TSchema> = {},
-<<<<<<< HEAD
-): XataHttpDatabase<TSchema> {
-	const dialect = new PgDialect({ casing: config.casing });
-=======
 ): XataHttpDatabase<TSchema> & {
 	$client: XataHttpClient;
 } {
-	const dialect = new PgDialect();
->>>>>>> 20ec9d7e
+	const dialect = new PgDialect({ casing: config.casing });
 	let logger;
 	if (config.logger === true) {
 		logger = new DefaultLogger();
