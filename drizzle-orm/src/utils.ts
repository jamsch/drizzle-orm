--- conflicted
+++ resolved
@@ -227,13 +227,6 @@
 
 export type IsAny<T> = 0 extends (1 & T) ? true : false;
 
-<<<<<<< HEAD
-export type IfNotImported<T, Y, N> = unknown extends T ? Y : N;
-
-export type RequireAtLeastOne<T, Keys extends keyof T = keyof T> = Keys extends any
-	? Required<Pick<T, Keys>> & Partial<Omit<T, Keys>>
-	: never;
-=======
 /** @internal */
 export function getColumnNameAndConfig<
 	TConfig extends Record<string, any> | undefined,
@@ -244,4 +237,7 @@
 	};
 }
 export type IfNotImported<T, Y, N> = unknown extends T ? Y : N;
->>>>>>> d1da3b87
+
+export type RequireAtLeastOne<T, Keys extends keyof T = keyof T> = Keys extends any
+	? Required<Pick<T, Keys>> & Partial<Omit<T, Keys>>
+	: never;