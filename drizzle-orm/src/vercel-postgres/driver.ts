--- conflicted
+++ resolved
@@ -1,8 +1,4 @@
-<<<<<<< HEAD
-import { type QueryResult, type QueryResultRow, sql, type VercelPool } from '@vercel/postgres';
-=======
 import { sql, type VercelPool } from '@vercel/postgres';
->>>>>>> 526996bd
 import { entityKind } from '~/entity.ts';
 import type { Logger } from '~/logger.ts';
 import { DefaultLogger } from '~/logger.ts';
@@ -14,11 +10,7 @@
 	type RelationalSchemaConfig,
 	type TablesRelationalConfig,
 } from '~/relations.ts';
-<<<<<<< HEAD
-import type { DrizzleConfig, IfNotImported, ImportTypeError } from '~/utils.ts';
-=======
 import { type DrizzleConfig, type IfNotImported, type ImportTypeError, isConfig } from '~/utils.ts';
->>>>>>> 526996bd
 import { type VercelPgClient, type VercelPgQueryResultHKT, VercelPgSession } from './session.ts';
 
 export interface VercelPgDriverOptions {
@@ -83,19 +75,9 @@
 	return db as any;
 }
 
-<<<<<<< HEAD
-type Primitive = string | number | boolean | undefined | null;
-
-export function drizzle<
-	TSchema extends Record<string, unknown> = Record<string, never>,
-	TClient extends VercelPgClient =
-		& VercelPool
-		& (<O extends QueryResultRow>(strings: TemplateStringsArray, ...values: Primitive[]) => Promise<QueryResult<O>>),
-=======
 export function drizzle<
 	TSchema extends Record<string, unknown> = Record<string, never>,
 	TClient extends VercelPgClient = typeof sql,
->>>>>>> 526996bd
 >(
 	...params: IfNotImported<
 		VercelPool,
@@ -117,26 +99,12 @@
 ): VercelPgDatabase<TSchema> & {
 	$client: TClient;
 } {
-<<<<<<< HEAD
-	// eslint-disable-next-line no-instanceof/no-instanceof
-	if (typeof params[0] === 'function') {
-		return construct(params[0] as TClient, params[1] as DrizzleConfig<TSchema> | undefined) as any;
-	}
-
-	if (!params[0] || !(params[0] as { client?: TClient }).client) {
-		return construct(sql, params[0] as DrizzleConfig<TSchema> | undefined) as any;
-	}
-
-	const { client, ...drizzleConfig } = params[0] as ({ client?: TClient } & DrizzleConfig<TSchema>);
-	return construct(client ?? sql, drizzleConfig) as any;
-=======
 	if (isConfig(params[0])) {
 		const { client, ...drizzleConfig } = params[0] as ({ client?: TClient } & DrizzleConfig<TSchema>);
 		return construct(client ?? sql, drizzleConfig) as any;
 	}
 
 	return construct((params[0] ?? sql) as TClient, params[1] as DrizzleConfig<TSchema> | undefined) as any;
->>>>>>> 526996bd
 }
 
 export namespace drizzle {
