--- conflicted
+++ resolved
@@ -1,5 +1,4 @@
 import type { AnyColumn, Column } from './column.ts';
-import type { GeneratedColumnConfig } from './index.ts';
 import type { SQL } from './sql/sql.ts';
 import type { Table } from './table.ts';
 
@@ -9,24 +8,20 @@
 }> ? TKey
 	: never;
 
+	
 export type OptionalKeyOnly<
 	TKey extends string,
 	T extends Column,
 	OverrideT extends boolean | undefined = false,
 > = TKey extends RequiredKeyOnly<TKey, T> ? never
-<<<<<<< HEAD
-	: TKey extends NotGenerated<TKey, T> ? (
+	: T extends {
+		_: {
+			generated: undefined;
+		}
+	} ? (
 			T['_']['identity'] extends 'always' ? OverrideT extends true ? TKey : never
 				: TKey
 		)
-=======
-	: T extends {
-		_: {
-			generated: infer G;
-		};
-	} ? G extends GeneratedColumnConfig<any> ? G['type'] extends 'always' ? never : TKey
-		: TKey
->>>>>>> 8366ccac
 	: never;
 
 export type IdentityColumns<
